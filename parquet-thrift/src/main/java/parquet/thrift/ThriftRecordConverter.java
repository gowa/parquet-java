--- conflicted
+++ resolved
@@ -15,28 +15,47 @@
  */
 package parquet.thrift;
 
+import java.nio.ByteBuffer;
+import java.util.ArrayList;
+import java.util.HashMap;
+import java.util.List;
+import java.util.Map;
+
 import org.apache.thrift.TException;
-import org.apache.thrift.protocol.*;
+import org.apache.thrift.protocol.TField;
+import org.apache.thrift.protocol.TList;
+import org.apache.thrift.protocol.TMap;
+import org.apache.thrift.protocol.TProtocol;
+import org.apache.thrift.protocol.TSet;
+import org.apache.thrift.protocol.TStruct;
+import org.apache.thrift.protocol.TType;
+
 import parquet.io.ParquetDecodingException;
-import parquet.io.api.*;
+import parquet.io.api.Binary;
+import parquet.io.api.Converter;
+import parquet.io.api.GroupConverter;
+import parquet.io.api.PrimitiveConverter;
+import parquet.io.api.RecordMaterializer;
 import parquet.schema.GroupType;
 import parquet.schema.MessageType;
 import parquet.schema.Type;
-import parquet.thrift.projection.amend.ProtocolEventsAmender;
 import parquet.thrift.struct.ThriftField;
 import parquet.thrift.struct.ThriftField.Requirement;
 import parquet.thrift.struct.ThriftType;
-import parquet.thrift.struct.ThriftType.*;
+import parquet.thrift.struct.ThriftType.EnumType;
+import parquet.thrift.struct.ThriftType.EnumValue;
+import parquet.thrift.struct.ThriftType.ListType;
+import parquet.thrift.struct.ThriftType.MapType;
+import parquet.thrift.struct.ThriftType.SetType;
+import parquet.thrift.struct.ThriftType.StructType;
 import parquet.thrift.struct.ThriftTypeID;
-
-import java.nio.ByteBuffer;
-import java.util.*;
 
 /**
  * converts the columnar events into a Thrift protocol.
  *
+ * @author Julien Le Dem
+ *
  * @param <T>
- * @author Julien Le Dem
  */
 public class ThriftRecordConverter<T> extends RecordMaterializer<T> {
 
@@ -45,115 +64,40 @@
     public void readFieldEnd() throws TException {
     }
   };
-  private final ThriftReader<T> thriftReader;
-  private final ParquetReadProtocol protocol;
-  private final GroupConverter structConverter;
-  private List<TProtocol> rootEvents = new ArrayList<TProtocol>();
-  // the data structure of the thrift object, contains nested definition
-  private StructType recordThriftType;
-
-  /**
-   * @param thriftReader           the class responsible for instantiating the final object and read from the protocol
-   * @param name                   the name of that type ( the thrift class simple name)
-   * @param requestedParquetSchema the schema for the incoming columnar events
-   * @param thriftType             the thrift type descriptor
-   */
-  public ThriftRecordConverter(ThriftReader<T> thriftReader, String name, MessageType requestedParquetSchema, ThriftType.StructType thriftType) {
-    super();
-    this.thriftReader = thriftReader;
-    this.protocol = new ParquetReadProtocol();
-    this.recordThriftType = thriftType;
-    this.structConverter = new StructConverter(rootEvents, requestedParquetSchema, new ThriftField(name, (short) 0, Requirement.REQUIRED, thriftType));
-  }
-
-  /**
-   * {@inheritDoc}
-   *
-   * @see parquet.io.api.RecordMaterializer#getCurrentRecord()
-   */
-  @Override
-  public T getCurrentRecord() {
-    try {
-      rootEvents=new ProtocolEventsAmender(rootEvents).amendMissingRequiredFields(recordThriftType);
-      protocol.addAll(rootEvents);
-      rootEvents.clear();
-      return thriftReader.readOneRecord(protocol);
-    } catch (TException e) {
-      throw new ParquetDecodingException("Could not read thrift object from protocol", e);
-    }
-  }
-
-
-
-  /**
-   * {@inheritDoc}
-   *
-   * @see parquet.io.api.RecordMaterializer#getRootConverter()
-   */
-  @Override
-  public GroupConverter getRootConverter() {
-    return structConverter;
-  }
-
-  private Converter newConverter(List<TProtocol> events, Type type, ThriftField field) {
-    switch (field.getType().getType()) {
-      case LIST:
-        return new ListConverter(events, type.asGroupType(), field);
-      case SET:
-        return new SetConverter(events, type.asGroupType(), field);
-      case MAP:
-        return new MapConverter(events, type.asGroupType(), field);
-      case STRUCT:
-        return new StructConverter(events, type.asGroupType(), field);
-      case STRING:
-        return new FieldStringConverter(events, field);
-      case ENUM:
-        return new FieldEnumConverter(events, field);
-      default:
-        return new FieldPrimitiveConverter(events, field);
-    }
-  }
-
-  interface Counter {
-
-    void startCounting();
-
-    int getCount();
-
-  }
 
   /**
    * Handles field events creation by wrapping the converter for the actual type
    *
    * @author Julien Le Dem
+   *
    */
   class PrimitiveFieldHandler extends PrimitiveConverter {
 
     private final PrimitiveConverter delegate;
     private final List<TProtocol> events;
     private final ParquetProtocol readFieldBegin;
+
+    private void startField() {
+      events.add(readFieldBegin);
+    }
+
+    private void endField() {
+      events.add(readFieldEnd);
+    }
 
     public PrimitiveFieldHandler(PrimitiveConverter delegate, final ThriftField field, List<TProtocol> events) {
       this.delegate = delegate;
       this.events = events;
       final byte thriftType =
-              field.getType().getType() == ThriftTypeID.ENUM ?
-                      ThriftTypeID.I32.getThriftType() : // enums are serialized as I32
-                      field.getType().getType().getThriftType();
+          field.getType().getType() == ThriftTypeID.ENUM ?
+              ThriftTypeID.I32.getThriftType() : // enums are serialized as I32
+              field.getType().getType().getThriftType();
       this.readFieldBegin = new ParquetProtocol("readFieldBegin()") {
         @Override
         public TField readFieldBegin() throws TException {
           return new TField(field.getName(), thriftType, field.getFieldId());
         }
       };
-    }
-
-    private void startField() {
-      events.add(readFieldBegin);
-    }
-
-    private void endField() {
-      events.add(readFieldEnd);
     }
 
     @Override
@@ -204,6 +148,7 @@
    * Handles field events creation by wrapping the converter for the actual type
    *
    * @author Julien Le Dem
+   *
    */
   class GroupFieldhandler extends GroupConverter {
 
@@ -224,7 +169,7 @@
 
     @Override
     public Converter getConverter(int fieldIndex) {
-      return delegate.getConverter(fieldIndex);
+       return delegate.getConverter(fieldIndex);
     }
 
     @Override
@@ -241,10 +186,18 @@
 
   }
 
+  interface Counter {
+
+    void startCounting();
+    int getCount();
+
+  }
+
   /**
    * counts the instances created to use in List/Set/Map that need to inform of the element count in the protocol
    *
    * @author Julien Le Dem
+   *
    */
   class GroupCounter extends GroupConverter implements Counter {
 
@@ -257,7 +210,7 @@
 
     @Override
     public Converter getConverter(int fieldIndex) {
-      return delegate.getConverter(fieldIndex);
+       return delegate.getConverter(fieldIndex);
     }
 
     @Override
@@ -268,7 +221,7 @@
     @Override
     public void end() {
       delegate.end();
-      ++count;
+      ++ count;
     }
 
     @Override
@@ -287,6 +240,7 @@
    * counts the instances created to use in List/Set/Map that need to inform of the element count in the protocol
    *
    * @author Julien Le Dem
+   *
    */
   class PrimitiveCounter extends PrimitiveConverter implements Counter {
 
@@ -300,37 +254,37 @@
     @Override
     public void addBinary(Binary value) {
       delegate.addBinary(value);
-      ++count;
+      ++ count;
     }
 
     @Override
     public void addBoolean(boolean value) {
       delegate.addBoolean(value);
-      ++count;
+      ++ count;
     }
 
     @Override
     public void addDouble(double value) {
       delegate.addDouble(value);
-      ++count;
+      ++ count;
     }
 
     @Override
     public void addFloat(float value) {
       delegate.addFloat(value);
-      ++count;
+      ++ count;
     }
 
     @Override
     public void addInt(int value) {
       delegate.addInt(value);
-      ++count;
+      ++ count;
     }
 
     @Override
     public void addLong(long value) {
       delegate.addLong(value);
-      ++count;
+      ++ count;
     }
 
     @Override
@@ -349,6 +303,7 @@
    * convert primitive values
    *
    * @author Julien Le Dem
+   *
    */
   class FieldPrimitiveConverter extends PrimitiveConverter {
 
@@ -395,30 +350,30 @@
     public void addInt(final int value) {
       // TODO: make subclass per type
       switch (type) {
-        case BYTE:
-          events.add(new ParquetProtocol("readByte() int") {
-            @Override
-            public byte readByte() throws TException {
-              return (byte) value;
-            }
-          });
-          break;
-        case I16:
-          events.add(new ParquetProtocol("readI16()") {
-            @Override
-            public short readI16() throws TException {
-              return (short) value;
-            }
-          });
-          break;
-        case I32:
-          events.add(new ParquetProtocol("readI32()") {
-            @Override
-            public int readI32() throws TException {
-              return value;
-            }
-          });
-          break;
+      case BYTE:
+        events.add(new ParquetProtocol("readByte() int") {
+          @Override
+          public byte readByte() throws TException {
+            return (byte)value;
+          }
+        });
+        break;
+      case I16:
+        events.add(new ParquetProtocol("readI16()") {
+          @Override
+          public short readI16() throws TException {
+            return (short)value;
+          }
+        });
+        break;
+      case I32:
+        events.add(new ParquetProtocol("readI32()") {
+          @Override
+          public int readI32() throws TException {
+            return value;
+          }
+        });
+        break;
         default:
           throw new UnsupportedOperationException("not convertible type " + type);
       }
@@ -438,8 +393,8 @@
 
   /**
    * converts Binary into String
-   *
-   * @author Julien Le Dem
+   * @author Julien Le Dem
+   *
    */
   class FieldStringConverter extends PrimitiveConverter {
 
@@ -456,7 +411,6 @@
         public String readString() throws TException {
           return value.toStringUsingUTF8();
         }
-
         @Override
         public ByteBuffer readBinary() throws TException {
           return value.toByteBuffer();
@@ -468,17 +422,18 @@
 
   /**
    * converts Binary into Enum
-   *
-   * @author Julien Le Dem
+   * @author Julien Le Dem
+   *
    */
   class FieldEnumConverter extends PrimitiveConverter {
 
     private final List<TProtocol> events;
+
     private Map<Binary, Integer> enumLookup = new HashMap<Binary, Integer>();
 
     public FieldEnumConverter(List<TProtocol> events, ThriftField field) {
       this.events = events;
-      final List<EnumValue> values = ((EnumType) field.getType()).getValues();
+      final List<EnumValue> values = ((EnumType)field.getType()).getValues();
       for (EnumValue enumValue : values) {
         enumLookup.put(Binary.fromString(enumValue.getName()), enumValue.getId());
       }
@@ -499,16 +454,11 @@
 
   /**
    * convert to Maps
-   *
-   * @author Julien Le Dem
+   * @author Julien Le Dem
+   *
    */
   class MapConverter extends GroupConverter {
 
-    final ParquetProtocol readMapEnd = new ParquetProtocol("readMapEnd()") {
-      @Override
-      public void readMapEnd() throws TException {
-      }
-    };
     private final GroupCounter child;
     private final List<TProtocol> mapEvents = new ArrayList<TProtocol>();
     private final List<TProtocol> parentEvents;
@@ -521,9 +471,9 @@
         throw new IllegalArgumentException("maps have only one field. " + parquetSchema + " size = " + parquetSchema.getFieldCount());
       }
       Type nestedType = parquetSchema.getType(0);
-      final ThriftField key = ((MapType) field.getType()).getKey();
+      final ThriftField key = ((MapType)field.getType()).getKey();
       keyType = key.getType().getType().getThriftType();
-      final ThriftField value = ((MapType) field.getType()).getValue();
+      final ThriftField value = ((MapType)field.getType()).getValue();
       valueType = value.getType().getType().getThriftType();
       child = new GroupCounter(new MapKeyValueConverter(mapEvents, nestedType, key, value));
     }
@@ -541,6 +491,12 @@
       child.startCounting();
       // we'll add the events in the end as we need to count elements
     }
+
+    final ParquetProtocol readMapEnd = new ParquetProtocol("readMapEnd()") {
+      @Override
+      public void readMapEnd() throws TException {
+      }
+    };
 
     @Override
     public void end() {
@@ -560,8 +516,8 @@
 
   /**
    * converts to a key value pair (in maps)
-   *
-   * @author Julien Le Dem
+   * @author Julien Le Dem
+   *
    */
   class MapKeyValueConverter extends GroupConverter {
 
@@ -569,7 +525,7 @@
     private Converter valueConverter;
 
     public MapKeyValueConverter(List<TProtocol> mapEvents, Type nestedType,
-                                ThriftField key, ThriftField value) {
+        ThriftField key, ThriftField value) {
       keyConverter = newConverter(mapEvents, nestedType.asGroupType().getType(0), key);
       valueConverter = newConverter(mapEvents, nestedType.asGroupType().getType(1), value);
     }
@@ -577,12 +533,12 @@
     @Override
     public Converter getConverter(int fieldIndex) {
       switch (fieldIndex) {
-        case 0:
-          return keyConverter;
-        case 1:
-          return valueConverter;
-        default:
-          throw new IllegalArgumentException("only key (0) and value (1) are supported. got " + fieldIndex);
+      case 0:
+        return keyConverter;
+      case 1:
+        return valueConverter;
+      default:
+        throw new IllegalArgumentException("only key (0) and value (1) are supported. got " + fieldIndex);
       }
     }
 
@@ -598,8 +554,8 @@
 
   /**
    * converts to a Set
-   *
-   * @author Julien Le Dem
+   * @author Julien Le Dem
+   *
    */
   class SetConverter extends CollectionConverter {
 
@@ -608,10 +564,11 @@
       public void readSetEnd() throws TException {
       }
     };
+
     private final List<TProtocol> parentEvents;
 
     public SetConverter(List<TProtocol> parentEvents, GroupType parquetSchema, ThriftField field) {
-      super(parentEvents, parquetSchema, ((SetType) field.getType()).getValues());
+      super(parentEvents, parquetSchema, ((SetType)field.getType()).getValues());
       this.parentEvents = parentEvents;
     }
 
@@ -634,8 +591,8 @@
 
   /**
    * converts to a List
-   *
-   * @author Julien Le Dem
+   * @author Julien Le Dem
+   *
    */
   class ListConverter extends CollectionConverter {
 
@@ -644,10 +601,11 @@
       public void readListEnd() throws TException {
       }
     };
+
     private final List<TProtocol> parentEvents;
 
     ListConverter(List<TProtocol> parentEvents, GroupType parquetSchema, ThriftField field) {
-      super(parentEvents, parquetSchema, ((ListType) field.getType()).getValues());
+      super(parentEvents, parquetSchema, ((ListType)field.getType()).getValues());
       this.parentEvents = parentEvents;
     }
 
@@ -670,17 +628,17 @@
 
   /**
    * Base class to convert List and Set which basically work the same
-   *
-   * @author Julien Le Dem
+   * @author Julien Le Dem
+   *
    */
   abstract class CollectionConverter extends GroupConverter {
 
     private final Converter child;
     private final Counter childCounter;
+    private List<TProtocol> listEvents = new ArrayList<TProtocol>();
     private final List<TProtocol> parentEvents;
+    private ThriftTypeID valuesType;
     private final Type nestedType;
-    private List<TProtocol> listEvents = new ArrayList<TProtocol>();
-    private ThriftTypeID valuesType;
 
     CollectionConverter(List<TProtocol> parentEvents, GroupType parquetSchema, ThriftField values) {
       this.parentEvents = parentEvents;
@@ -731,42 +689,24 @@
 
   /**
    * converts to Struct
-   *
-   * @author Julien Le Dem
+   * @author Julien Le Dem
+   *
    */
   class StructConverter extends GroupConverter {
 
-    final ParquetProtocol readStructBegin = new ParquetProtocol("readStructBegin()") {
-      @Override
-      public TStruct readStructBegin() throws TException {
-        return tStruct;
-      }
-    };
     private final int schemaSize;
+
     private final Converter[] converters;
     private final StructType thriftType;
     private final String name;
     private final TStruct tStruct;
     private final List<TProtocol> events;
-    private final ParquetProtocol readFieldStop = new ParquetProtocol("readFieldBegin() => STOP") {
-      final TField stop = new TField("", TType.STOP, (short) 0);
-
-      @Override
-      public TField readFieldBegin() throws TException {
-        return stop;
-      }
-    };
-    private final ParquetProtocol readStructEnd = new ParquetProtocol("readStructEnd()") {
-      @Override
-      public void readStructEnd() throws TException {
-      }
-    };
 
     private StructConverter(List<TProtocol> events, GroupType parquetSchema, ThriftField field) {
       this.events = events;
       this.name = field.getName();
       this.tStruct = new TStruct(name);
-      this.thriftType = (StructType) field.getType();
+      this.thriftType = (StructType)field.getType();
       this.schemaSize = parquetSchema.getFieldCount();
       this.converters = new Converter[this.schemaSize];
       List<ThriftField> thriftChildren = thriftType.getChildren();
@@ -774,7 +714,7 @@
         Type schemaType = parquetSchema.getType(i);
         String fieldName = schemaType.getName();
         ThriftField matchingThrift = null;
-        for (ThriftField childField : thriftChildren) {
+        for (ThriftField childField: thriftChildren) {
           String thriftChildName = childField.getName();
           if (thriftChildName != null && thriftChildName.equalsIgnoreCase(fieldName)) {
             matchingThrift = childField;
@@ -782,19 +722,15 @@
           }
         }
         if (matchingThrift == null) {
-<<<<<<< HEAD
-          throw new IllegalArgumentException("schema mismatch :: cannot find Thrift field for column [" + fieldName + "]");
-=======
         	// this means the file did not contain that field
           // it will never be populated in this instance
           // other files might populate it
         	continue;
->>>>>>> c4515dbd
         }
         if (schemaType.isPrimitive()) {
-          converters[i] = new PrimitiveFieldHandler(newConverter(events, schemaType, matchingThrift).asPrimitiveConverter(), matchingThrift, events);
+        	converters[i] = new PrimitiveFieldHandler(newConverter(events, schemaType, matchingThrift).asPrimitiveConverter(), matchingThrift, events);
         } else {
-          converters[i] = new GroupFieldhandler(newConverter(events, schemaType, matchingThrift).asGroupConverter(), matchingThrift, events);
+        	converters[i] = new GroupFieldhandler(newConverter(events, schemaType, matchingThrift).asGroupConverter(), matchingThrift, events);
         }
       }
     }
@@ -804,10 +740,30 @@
       return converters[fieldIndex];
     }
 
+    final ParquetProtocol readStructBegin = new ParquetProtocol("readStructBegin()") {
+      @Override
+      public TStruct readStructBegin() throws TException {
+        return tStruct;
+      }
+    };
+
     @Override
     public void start() {
       events.add(readStructBegin);
     }
+
+    private final ParquetProtocol readFieldStop = new ParquetProtocol("readFieldBegin() => STOP") {
+      final TField stop = new TField("", TType.STOP, (short)0);
+      @Override
+      public TField readFieldBegin() throws TException {
+        return stop;
+      }
+    };
+    private final ParquetProtocol readStructEnd = new ParquetProtocol("readStructEnd()") {
+      @Override
+      public void readStructEnd() throws TException {
+      }
+    };
 
     @Override
     public void end() {
@@ -816,4 +772,67 @@
     }
 
   }
+  private final ThriftReader<T> thriftReader;
+  private final ParquetReadProtocol protocol;
+  private final GroupConverter structConverter;
+  private List<TProtocol> rootEvents = new ArrayList<TProtocol>();
+
+  /**
+   *
+   * @param thriftReader the class responsible for instantiating the final object and read from the protocol
+   * @param name the name of that type ( the thrift class simple name)
+   * @param requestedParquetSchema the schema for the incoming columnar events
+   * @param thriftType the thrift type descriptor
+   */
+  public ThriftRecordConverter(ThriftReader<T> thriftReader, String name, MessageType requestedParquetSchema, ThriftType.StructType thriftType) {
+    super();
+    this.thriftReader = thriftReader;
+    this.protocol = new ParquetReadProtocol();
+    this.structConverter = new StructConverter(rootEvents, requestedParquetSchema, new ThriftField(name, (short)0, Requirement.REQUIRED, thriftType));
+  }
+
+  /**
+   *
+   * {@inheritDoc}
+   * @see parquet.io.api.RecordMaterializer#getCurrentRecord()
+   */
+  @Override
+  public T getCurrentRecord() {
+    try {
+      protocol.addAll(rootEvents);
+      rootEvents.clear();
+      return thriftReader.readOneRecord(protocol);
+    } catch (TException e) {
+      throw new ParquetDecodingException("Could not read thrift object from protocol", e);
+    }
+  }
+
+  /**
+   *
+   * {@inheritDoc}
+   * @see parquet.io.api.RecordMaterializer#getRootConverter()
+   */
+  @Override
+  public GroupConverter getRootConverter() {
+    return structConverter;
+  }
+
+  private Converter newConverter(List<TProtocol> events, Type type, ThriftField field) {
+    switch (field.getType().getType()) {
+    case LIST:
+      return new ListConverter(events, type.asGroupType(), field);
+    case SET:
+      return new SetConverter(events, type.asGroupType(), field);
+    case MAP:
+      return new MapConverter(events, type.asGroupType(), field);
+    case STRUCT:
+      return new StructConverter(events, type.asGroupType(), field);
+    case STRING:
+      return new FieldStringConverter(events, field);
+    case ENUM:
+      return new FieldEnumConverter(events, field);
+    default:
+      return new FieldPrimitiveConverter(events, field);
+    }
+  }
 }